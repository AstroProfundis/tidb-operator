apiVersion: apps/v1beta1
kind: Deployment
metadata:
  name: tidb-controller-manager
  labels:
    app.kubernetes.io/name: {{ template "chart.name" . }}
    app.kubernetes.io/managed-by: {{ .Release.Service }}
    app.kubernetes.io/instance: {{ .Release.Name }}
    app.kubernetes.io/component: controller-manager
    helm.sh/chart: {{ .Chart.Name }}-{{ .Chart.Version | replace "+"  "_" }}
spec:
  replicas: {{ .Values.controllerManager.replicas }}
  selector:
    matchLabels:
      app.kubernetes.io/name: {{ template "chart.name" . }}
      app.kubernetes.io/instance: {{ .Release.Name }}
      app.kubernetes.io/component: controller-manager
  template:
    metadata:
      labels:
        app.kubernetes.io/name: {{ template "chart.name" . }}
        app.kubernetes.io/instance: {{ .Release.Name }}
        app.kubernetes.io/component: controller-manager
    spec:
    {{- if .Values.controllerManager.serviceAccount }}
      serviceAccount: {{ .Values.controllerManager.serviceAccount }}
    {{- end }}
      containers:
      - name: tidb-operator
        image: {{ .Values.operatorImage }}
        imagePullPolicy: {{ .Values.imagePullPolicy | default "IfNotPresent" }}
        resources:
{{ toYaml .Values.controllerManager.resources | indent 12 }}
        command:
          - /usr/local/bin/tidb-controller-manager
          - -default-storage-class-name={{ .Values.defaultStorageClassName }}
          - -default-backup-storage-class-name={{ .Values.defaultBackupStorageClassName }}
          - -tidb-backup-manager-image={{ .Values.tidbBackupManagerImage }}
          - -cluster-scoped={{ .Values.clusterScoped }}
          - -auto-failover={{ .Values.controllerManager.autoFailover | default true }}
          - -pd-failover-period={{ .Values.controllerManager.pdFailoverPeriod | default "5m" }}
          - -tikv-failover-period={{ .Values.controllerManager.tikvFailoverPeriod | default "5m" }}
          - -tidb-failover-period={{ .Values.controllerManager.tidbFailoverPeriod | default "5m" }}
          - -v={{ .Values.controllerManager.logLevel }}
          {{- if .Values.testMode }}
          - -test-mode={{ .Values.testMode }}
          {{- end}}
        env:
          - name: NAMESPACE
            valueFrom:
              fieldRef:
                fieldPath: metadata.namespace
          - name: TZ
            value: {{ .Values.timezone | default "UTC" }}
<<<<<<< HEAD
        volumeMounts:
        - mountPath: /var/lib/tls
          name: tls
          readOnly: true
      volumes:
      - name: tls
        secret:
          defaultMode: 420
          secretName: client-tls
=======
    {{- with .Values.controllerManager.nodeSelector }}
      nodeSelector:
{{ toYaml . | indent 8 }}
    {{- end }}
    {{- with .Values.controllerManager.affinity }}
      affinity:
{{ toYaml . | indent 8 }}
    {{- end }}
    {{- with .Values.controllerManager.tolerations }}
      tolerations:
{{ toYaml . | indent 8 }}
    {{- end }}
>>>>>>> 098bc51c
<|MERGE_RESOLUTION|>--- conflicted
+++ resolved
@@ -52,7 +52,6 @@
                 fieldPath: metadata.namespace
           - name: TZ
             value: {{ .Values.timezone | default "UTC" }}
-<<<<<<< HEAD
         volumeMounts:
         - mountPath: /var/lib/tls
           name: tls
@@ -62,7 +61,6 @@
         secret:
           defaultMode: 420
           secretName: client-tls
-=======
     {{- with .Values.controllerManager.nodeSelector }}
       nodeSelector:
 {{ toYaml . | indent 8 }}
@@ -74,5 +72,4 @@
     {{- with .Values.controllerManager.tolerations }}
       tolerations:
 {{ toYaml . | indent 8 }}
-    {{- end }}
->>>>>>> 098bc51c
+    {{- end }}